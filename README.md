--- conflicted
+++ resolved
@@ -2,15 +2,13 @@
 
 ## Instructions for Docker (recommended for running on personal computer):
 
-<<<<<<< HEAD
 This will work on Linux and MacOS natively, and on Windows with WSL (https://learn.microsoft.com/en-us/windows/wsl/install) 
 
 Prerequisites:
 1. Docker 
 2. Git
-=======
+3. 
 For a list of all STIS coronagraphic images: https://www.stsci.edu/~STIS/monitors/tdf/stis_tdf_coronagraphic.html
->>>>>>> 28a1b3ca
 
 To run:
 1. Download into local directory using git: 
